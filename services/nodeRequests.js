/** 
* Copyright 2017–2018, LaborX PTY
* Licensed under the AGPL Version 3 license.
* @author Kirill Sergeev <cloudkserg11@gmail.com>
*/
const request = require('request-promise'),
  _ = require('lodash'),
  {URL} = require('url'),
  Promise = require('bluebird'),
  hashes = require('./hashes');

const EMPTY_HEIGHT = -1;

const get = (url) => {
  return makeRequest(url, 'GET');
};

const makeRequest = (url, method, body) => {
  const options = {
    method,
    body,
    uri: url,
    json: true
  };
  return request(options);
};

const createUrl = (providerUri, path) => {
  return new URL(path, providerUri);
};

/**
 * @param {String} providerUri
 * @return {Promise return Number}
 */
const getHeightForProvider = async (providerUri) => {
  const res = await new Promise(async res => {
    res(await get(createUrl(providerUri, '/chain/height')).catch(() => {}));
  }).timeout(10000).catch(()=> {});
  return _.get(res, 'height', EMPTY_HEIGHT);
};



/**
 * 
 * @param {ProviderService} providerService 
 * @return {Object with functions}
 */
const createInstance = (providerService) => {
  
  const createProviderUrl = async (path) => {
    const provider = await providerService.getProvider();
    return createUrl(provider.getHttp(), path);
  };

  const post = async (path, body) => {
    const providerUrl = await createProviderUrl(path);
    return await makeRequest(providerUrl, 'POST', body);
  };

  return {
    /**
     * @param {Object} block 
     * @returns {Object}
     */
    createBlock (block) {
      if (!block.height) 
        return {};
      return _.merge(block, {
        hash: hashes.calculateBlockHash(block),
        number: Number(block.height)
      });
    },
    
    /**
     * 
     * @param {Number} height 
     * @return {Promise return Object}
     */
    async getBlockByNumber (height) {
      const block = await post('block/at/public', {
        height: (height > 1 ? height : 1)
      }).catch(() => {});
<<<<<<< HEAD
=======

>>>>>>> c3aefc74
      if (!block || !block.height) 
        return {};
      
      return this.createBlock(block); 
    },

    /**
     * @return {Promise return Number}
     */
    async getLastBlockNumber () {
      const provider = await providerService.getProvider();
      return await getHeightForProvider(provider.getHttp());
    },
    
    
    
    /**
     * 
     * @param {Array of Number} numbers 
     * @return {Promise return Object[]}
     */
    async getBlocksByNumbers (numbers) {
      return _.filter(
        await Promise.map(numbers, 
          async (number) => await this.getBlockByNumber(number)
        ), 
        block => block.height !== undefined
      );
    }
  };
};



module.exports = {
  getHeightForProvider,
  createInstance
};<|MERGE_RESOLUTION|>--- conflicted
+++ resolved
@@ -82,10 +82,7 @@
       const block = await post('block/at/public', {
         height: (height > 1 ? height : 1)
       }).catch(() => {});
-<<<<<<< HEAD
-=======
 
->>>>>>> c3aefc74
       if (!block || !block.height) 
         return {};
       
