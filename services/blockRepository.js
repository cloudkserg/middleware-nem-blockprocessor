--- conflicted
+++ resolved
@@ -97,40 +97,6 @@
   await txModel.init();
 };
 
-<<<<<<< HEAD
-
-
-/**
- * 
- * @param {Array of blockModel.transaction} txs 
- * @return {Promise return Array of blockModel.transaction}
- */
-const createTransactions = async (txs, blockNumber) => {
-
-  const getSender = (tx) => {
-    if (tx.sender === undefined && tx.signer !== undefined)
-      return nem.model.address.toAddress(tx.signer, config.node.network);
-    return tx.sender;
-  };
-  
-
-
-  return _.map(txs, tx => {
-    const sender = getSender(tx);
-    
-    return _.merge(tx, {
-      sender: sender,
-      blockNumber,
-      hash: hashes.calculateTransactionHash(tx)
-    });
-  });
-};
-
-
-
-
-=======
->>>>>>> 582dc52b
 /**
  * @param {blockModel} inputBlock
  * @param {Array of txModel} inputTxs
